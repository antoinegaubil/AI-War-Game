from __future__ import annotations
import argparse
import copy
from datetime import datetime
from enum import Enum
from dataclasses import dataclass, field
from time import sleep
from typing import Tuple, TypeVar, Type, Iterable, ClassVar
import random
import requests

# maximum and minimum values for our heuristic scores (usually represents an end of game condition)
MAX_HEURISTIC_SCORE = 2000000000
MIN_HEURISTIC_SCORE = -2000000000


class UnitType(Enum):
    """Every unit type."""
    AI = 0
    Tech = 1
    Virus = 2
    Program = 3
    Firewall = 4


class Player(Enum):
    """The 2 players."""
    Attacker = 0
    Defender = 1

    def next(self) -> Player:
        """The next (other) player."""
        if self is Player.Attacker:
            return Player.Defender
        else:
            return Player.Attacker


class GameType(Enum):
    AttackerVsDefender = 0
    AttackerVsComp = 1
    CompVsDefender = 2
    CompVsComp = 3


##############################################################################################################


@dataclass(slots=True)
class Unit:
    player: Player = Player.Attacker
    type: UnitType = UnitType.Program
    health: int = 9
    # class variable: damage table for units (based on the unit type constants in order)
    damage_table: ClassVar[list[list[int]]] = [
        [3, 3, 3, 3, 1],  # AI
        [1, 1, 6, 1, 1],  # Tech
        [9, 6, 1, 6, 1],  # Virus
        [3, 3, 3, 3, 1],  # Program
        [1, 1, 1, 1, 1],  # Firewall
    ]
    # class variable: repair table for units (based on the unit type constants in order)
    repair_table: ClassVar[list[list[int]]] = [
        [0, 1, 1, 0, 0],  # AI
        [3, 0, 0, 3, 3],  # Tech
        [0, 0, 0, 0, 0],  # Virus
        [0, 0, 0, 0, 0],  # Program
        [0, 0, 0, 0, 0],  # Firewall
    ]

    def is_alive(self) -> bool:
        """Are we alive ?"""
        return self.health > 0

    def mod_health(self, health_delta: int):
        """Modify this unit's health by delta amount."""
        self.health += health_delta
        if self.health < 0:
            self.health = 0
        elif self.health > 9:
            self.health = 9

    def to_string(self) -> str:
        """Text representation of this unit."""
        p = self.player.name.lower()[0]
        t = self.type.name.upper()[0]
        return f"{p}{t}{self.health}"

    def __str__(self) -> str:
        """Text representation of this unit."""
        return self.to_string()

    def damage_amount(self, target: Unit) -> int:
        """How much can this unit damage another unit."""
        amount = self.damage_table[self.type.value][target.type.value]
        if target.health - amount < 0:
            return target.health
        return amount

    def repair_amount(self, target: Unit) -> int:
        """How much can this unit repair another unit."""
        amount = self.repair_table[self.type.value][target.type.value]
        if target.health + amount > 9:
            return 9 - target.health
        return amount


##############################################################################################################


@dataclass(slots=True)
class Coord:
    """Representation of a game cell coordinate (row, col)."""
    row: int = 0
    col: int = 0

    def col_string(self) -> str:
        """Text representation of this Coord's column."""
        coord_char = '?'
        if self.col < 16:
            coord_char = "0123456789abcdef"[self.col]
        return str(coord_char)

    def row_string(self) -> str:
        """Text representation of this Coord's row."""
        coord_char = '?'
        if self.row < 26:
            coord_char = "ABCDEFGHIJKLMNOPQRSTUVWXYZ"[self.row]
        return str(coord_char)

    def to_string(self) -> str:
        """Text representation of this Coord."""
        return self.row_string() + self.col_string()

    def __str__(self) -> str:
        """Text representation of this Coord."""
        return self.to_string()

    def clone(self) -> Coord:
        """Clone a Coord."""
        return copy.copy(self)

    def iter_range(self, dist: int) -> Iterable[Coord]:
        """Iterates over Coords inside a rectangle centered on our Coord."""
        for row in range(self.row - dist, self.row + 1 + dist):
            for col in range(self.col - dist, self.col + 1 + dist):
                yield Coord(row, col)

    def iter_adjacent(self) -> Iterable[Coord]:
        """Iterates over adjacent Coords."""
        yield Coord(self.row - 1, self.col)
        yield Coord(self.row, self.col - 1)
        yield Coord(self.row + 1, self.col)
        yield Coord(self.row, self.col + 1)

    @classmethod
    def from_string(cls, s: str) -> Coord | None:
        """Create a Coord from a string. ex: D2."""
        s = s.strip()
        for sep in " ,.:;-_":
            s = s.replace(sep, "")
        if (len(s) == 2):
            coord = Coord()
            coord.row = "ABCDEFGHIJKLMNOPQRSTUVWXYZ".find(s[0:1].upper())
            coord.col = "0123456789abcdef".find(s[1:2].lower())
            return coord
        else:
            return None


##############################################################################################################


@dataclass(slots=True)
class CoordPair:
    """Representation of a game move or a rectangular area via 2 Coords."""
    src: Coord = field(default_factory=Coord)
    dst: Coord = field(default_factory=Coord)

    def to_string(self) -> str:
        """Text representation of a CoordPair."""
        return self.src.to_string() + " " + self.dst.to_string()

    def __str__(self) -> str:
        """Text representation of a CoordPair."""
        return self.to_string()

    def clone(self) -> CoordPair:
        """Clones a CoordPair."""
        return copy.copy(self)

    def iter_rectangle(self) -> Iterable[Coord]:
        """Iterates over cells of a rectangular area."""
        for row in range(self.src.row, self.dst.row + 1):
            for col in range(self.src.col, self.dst.col + 1):
                yield Coord(row, col)

    @classmethod
    def from_quad(cls, row0: int, col0: int, row1: int, col1: int) -> CoordPair:
        """Create a CoordPair from 4 integers."""
        return CoordPair(Coord(row0, col0), Coord(row1, col1))

    @classmethod
    def from_dim(cls, dim: int) -> CoordPair:
        """Create a CoordPair based on a dim-sized rectangle."""
        return CoordPair(Coord(0, 0), Coord(dim - 1, dim - 1))

    @classmethod
    def from_string(cls, s: str) -> CoordPair | None:
        """Create a CoordPair from a string. ex: A3 B2"""
        s = s.strip()
        for sep in " ,.:;-_":
            s = s.replace(sep, "")
        if (len(s) == 4):
            coords = CoordPair()
            coords.src.row = "ABCDEFGHIJKLMNOPQRSTUVWXYZ".find(s[0:1].upper())
            coords.src.col = "0123456789abcdef".find(s[1:2].lower())
            coords.dst.row = "ABCDEFGHIJKLMNOPQRSTUVWXYZ".find(s[2:3].upper())
            coords.dst.col = "0123456789abcdef".find(s[3:4].lower())
            return coords
        else:
            return None


##############################################################################################################


@dataclass(slots=True)
class Options:
    """Representation of the game options."""
    dim: int = 5
    max_depth: int | None = 4
    min_depth: int | None = 2
    max_time: float | None = 5.0
    game_type: GameType = GameType.AttackerVsDefender
    alpha_beta: bool = True
    max_turns: int | None = 100
    randomize_moves: bool = True
    broker: str | None = None


##############################################################################################################


@dataclass(slots=True)
class Stats:
    """Representation of the global game statistics."""
    evaluations_per_depth: dict[int, int] = field(default_factory=dict)
    total_seconds: float = 0.0


##############################################################################################################


@dataclass(slots=True)
class Game:
    """Representation of the game state."""
    board: list[list[Unit | None]] = field(default_factory=list)
    next_player: Player = Player.Attacker
    turns_played: int = 0
    options: Options = field(default_factory=Options)
    stats: Stats = field(default_factory=Stats)
    _attacker_has_ai: bool = True
    _defender_has_ai: bool = True

    def __post_init__(self):
        """Automatically called after class init to set up the default board state."""
        dim = self.options.dim
        self.board = [[None for _ in range(dim)] for _ in range(dim)]
        md = dim - 1
        self.set(Coord(0, 0), Unit(player=Player.Defender, type=UnitType.AI))
        self.set(Coord(1, 0), Unit(player=Player.Defender, type=UnitType.Tech))
        self.set(Coord(0, 1), Unit(player=Player.Defender, type=UnitType.Tech))
        self.set(Coord(2, 0), Unit(player=Player.Defender, type=UnitType.Firewall))
        self.set(Coord(0, 2), Unit(player=Player.Defender, type=UnitType.Firewall))
        self.set(Coord(1, 1), Unit(player=Player.Defender, type=UnitType.Program))
        self.set(Coord(md, md), Unit(player=Player.Attacker, type=UnitType.AI))
        self.set(Coord(md - 1, md), Unit(player=Player.Attacker, type=UnitType.Virus))
        self.set(Coord(md, md - 1), Unit(player=Player.Attacker, type=UnitType.Virus))
        self.set(Coord(md - 2, md), Unit(player=Player.Attacker, type=UnitType.Program))
        self.set(Coord(md, md - 2), Unit(player=Player.Attacker, type=UnitType.Program))
        self.set(Coord(md - 1, md - 1), Unit(player=Player.Attacker, type=UnitType.Firewall))

    def clone(self) -> Game:
        """Make a new copy of a game for minimax recursion.

        Shallow copy of everything except the board (options and stats are shared).
        """
        new = copy.copy(self)
        new.board = copy.deepcopy(self.board)
        return new

    def is_empty(self, coord: Coord) -> bool:
        """Check if contents of a board cell of the game at Coord is empty (must be valid coord)."""
        return self.board[coord.row][coord.col] is None

    def get(self, coord: Coord) -> Unit | None:
        """Get contents of a board cell of the game at Coord."""
        if self.is_valid_coord(coord):
            return self.board[coord.row][coord.col]
        else:
            return None

    def set(self, coord: Coord, unit: Unit | None):
        """Set contents of a board cell of the game at Coord."""
        if self.is_valid_coord(coord):
            self.board[coord.row][coord.col] = unit

    def remove_dead(self, coord: Coord):
        """Remove unit at Coord if dead."""
        unit = self.get(coord)
        if unit is not None and not unit.is_alive():
            self.set(coord, None)
            if unit.type == UnitType.AI:
                if unit.player == Player.Attacker:
                    self._attacker_has_ai = False
                else:
                    self._defender_has_ai = False

    def mod_health(self, coord: Coord, health_delta: int):
        """Modify health of unit at Coord (positive or negative delta)."""
        target = self.get(coord)
        if target is not None:
            target.mod_health(health_delta)
            self.remove_dead(coord)

    def is_valid_move(self, coords: CoordPair) -> bool:

        """Validate a move expressed as a CoordPair."""
        if not self.is_valid_coord(coords.src) or not self.is_valid_coord(coords.dst):
            return False

        """Get the source unit"""
        src_unit = self.get(coords.src)

        """Check if the source unit exists and is of a valid player"""
        if src_unit is None or src_unit.player != self.next_player:
<<<<<<< HEAD
            return False

        """Get the destination unit"""
        dst_unit = self.get(coords.dst)

        """Calculate the row and column differences between source and destination coordinates"""
        row_diff = coords.dst.row - coords.src.row
        col_diff = coords.dst.col - coords.src.col

        """Ensure that no diagonal movements are allowed"""
        if row_diff != 0 and col_diff != 0:
            return False

=======
            return False

        """Get the destination unit"""
        dst_unit = self.get(coords.dst)

        """Calculate the row and column differences between source and destination coordinates"""
        row_diff = coords.dst.row - coords.src.row
        col_diff = coords.dst.col - coords.src.col

>>>>>>> 3d8f86d9
        """Add movement restrictions based on player type and unit type"""
        if src_unit.player == Player.Attacker:
            if src_unit.type in [UnitType.Firewall, UnitType.Program, UnitType.AI]:
                """Attacker's Firewall, Program, and AI can only move up or left"""
                if row_diff > 0 or col_diff > 0:
                    return False
        elif src_unit.player == Player.Defender:
            if src_unit.type in [UnitType.Firewall, UnitType.Program, UnitType.AI]:
                """Defender's Firewall, Program, and AI can only move down or right"""
                if row_diff < 0 or col_diff < 0:
                    return False

        """Check if any opponent units are adjacent to the player unit"""
        for adj_coord in coords.src.iter_adjacent():
            adj_unit = self.get(adj_coord)
            if adj_unit is not None and adj_unit.player != src_unit.player:
                return False

        """Check if the destination cell is empty or contains an opponent's unit"""
        return dst_unit is None or dst_unit.player != self.next_player

    def perform_move(self, coords: CoordPair) -> Tuple[bool, str]:
        """Validate and perform a move expressed as a CoordPair. TODO: WRITE MISSING CODE!!!"""
        if self.is_valid_move(coords):
            self.set(coords.dst, self.get(coords.src))
            self.set(coords.src, None)
            return (True, "")
        return (False, "invalid move")

    def next_turn(self):
        """Transitions game to the next turn."""
        self.next_player = self.next_player.next()
        self.turns_played += 1

    def to_string(self) -> str:
        """Pretty text representation of the game."""
        dim = self.options.dim
        output = ""
        output += f"Next player: {self.next_player.name}\n"
        output += f"Turns played: {self.turns_played}\n"
        coord = Coord()
        output += "\n   "
        for col in range(dim):
            coord.col = col
            label = coord.col_string()
            output += f"{label:^3} "
        output += "\n"
        for row in range(dim):
            coord.row = row
            label = coord.row_string()
            output += f"{label}: "
            for col in range(dim):
                coord.col = col
                unit = self.get(coord)
                if unit is None:
                    output += " .  "
                else:
                    output += f"{str(unit):^3} "
            output += "\n"
        return output

    def __str__(self) -> str:
        """Default string representation of a game."""
        return self.to_string()

    def is_valid_coord(self, coord: Coord) -> bool:
        """Check if a Coord is valid within out board dimensions."""
        dim = self.options.dim
        if coord.row < 0 or coord.row >= dim or coord.col < 0 or coord.col >= dim:
            return False
        return True

    def read_move(self) -> CoordPair:
        """Read a move from keyboard and return as a CoordPair."""
        while True:
            s = input(F'Player {self.next_player.name}, enter your move: ')
            coords = CoordPair.from_string(s)
            if coords is not None and self.is_valid_coord(coords.src) and self.is_valid_coord(coords.dst):
                return coords
            else:
                print('Invalid coordinates! Try again.')

    def human_turn(self):
        """Human player plays a move (or get via broker)."""
        if self.options.broker is not None:
            print("Getting next move with auto-retry from game broker...")
            while True:
                mv = self.get_move_from_broker()
                if mv is not None:
                    (success, result) = self.perform_move(mv)
                    print(f"Broker {self.next_player.name}: ", end='')
                    print(result)
                    if success:
                        self.next_turn()
                        break
                sleep(0.1)
        else:
            while True:
                mv = self.read_move()
                (success, result) = self.perform_move(mv)
                if success:
                    print(f"Player {self.next_player.name}: ", end='')
                    print(result)
                    self.next_turn()
                    break
                else:
                    print("The move is not valid! Try again.")

    def computer_turn(self) -> CoordPair | None:
        """Computer plays a move."""
        mv = self.suggest_move()
        if mv is not None:
            (success, result) = self.perform_move(mv)
            if success:
                print(f"Computer {self.next_player.name}: ", end='')
                print(result)
                self.next_turn()
        return mv

    def player_units(self, player: Player) -> Iterable[Tuple[Coord, Unit]]:
        """Iterates over all units belonging to a player."""
        for coord in CoordPair.from_dim(self.options.dim).iter_rectangle():
            unit = self.get(coord)
            if unit is not None and unit.player == player:
                yield (coord, unit)

    def is_finished(self) -> bool:
        """Check if the game is over."""
        return self.has_winner() is not None

    def has_winner(self) -> Player | None:
        """Check if the game is over and returns winner"""
        if self.options.max_turns is not None and self.turns_played >= self.options.max_turns:
            return Player.Defender
        elif self._attacker_has_ai:
            if self._defender_has_ai:
                return None
            else:
                return Player.Attacker
        elif self._defender_has_ai:
            return Player.Defender

    def move_candidates(self) -> Iterable[CoordPair]:
        """Generate valid move candidates for the next player."""
        move = CoordPair()
        for (src, _) in self.player_units(self.next_player):
            move.src = src
            for dst in src.iter_adjacent():
                move.dst = dst
                if self.is_valid_move(move):
                    yield move.clone()
            move.dst = src
            yield move.clone()

    def random_move(self) -> Tuple[int, CoordPair | None, float]:
        """Returns a random move."""
        move_candidates = list(self.move_candidates())
        random.shuffle(move_candidates)
        if len(move_candidates) > 0:
            return (0, move_candidates[0], 1)
        else:
            return (0, None, 0)

    def suggest_move(self) -> CoordPair | None:
        """Suggest the next move using minimax alpha beta. TODO: REPLACE RANDOM_MOVE WITH PROPER GAME LOGIC!!!"""
        start_time = datetime.now()
        (score, move, avg_depth) = self.random_move()
        elapsed_seconds = (datetime.now() - start_time).total_seconds()
        self.stats.total_seconds += elapsed_seconds
        print(f"Heuristic score: {score}")
        print(f"Average recursive depth: {avg_depth:0.1f}")
        print(f"Evals per depth: ", end='')
        for k in sorted(self.stats.evaluations_per_depth.keys()):
            print(f"{k}:{self.stats.evaluations_per_depth[k]} ", end='')
        print()
        total_evals = sum(self.stats.evaluations_per_depth.values())
        if self.stats.total_seconds > 0:
            print(f"Eval perf.: {total_evals / self.stats.total_seconds / 1000:0.1f}k/s")
        print(f"Elapsed time: {elapsed_seconds:0.1f}s")
        return move

    def post_move_to_broker(self, move: CoordPair):
        """Send a move to the game broker."""
        if self.options.broker is None:
            return
        data = {
            "from": {"row": move.src.row, "col": move.src.col},
            "to": {"row": move.dst.row, "col": move.dst.col},
            "turn": self.turns_played
        }
        try:
            r = requests.post(self.options.broker, json=data)
            if r.status_code == 200 and r.json()['success'] and r.json()['data'] == data:
                # print(f"Sent move to broker: {move}")
                pass
            else:
                print(f"Broker error: status code: {r.status_code}, response: {r.json()}")
        except Exception as error:
            print(f"Broker error: {error}")

    def get_move_from_broker(self) -> CoordPair | None:
        """Get a move from the game broker."""
        if self.options.broker is None:
            return None
        headers = {'Accept': 'application/json'}
        try:
            r = requests.get(self.options.broker, headers=headers)
            if r.status_code == 200 and r.json()['success']:
                data = r.json()['data']
                if data is not None:
                    if data['turn'] == self.turns_played + 1:
                        move = CoordPair(
                            Coord(data['from']['row'], data['from']['col']),
                            Coord(data['to']['row'], data['to']['col'])
                        )
                        print(f"Got move from broker: {move}")
                        return move
                    else:
                        # print("Got broker data for wrong turn.")
                        # print(f"Wanted {self.turns_played+1}, got {data['turn']}")
                        pass
                else:
                    # print("Got no data from broker")
                    pass
            else:
                print(f"Broker error: status code: {r.status_code}, response: {r.json()}")
        except Exception as error:
            print(f"Broker error: {error}")
        return None


##############################################################################################################


def main():
    # parse command line arguments
    parser = argparse.ArgumentParser(
        prog='ai_wargame',
        formatter_class=argparse.ArgumentDefaultsHelpFormatter)
    parser.add_argument('--max_depth', type=int, help='maximum search depth')
    parser.add_argument('--max_time', type=float, help='maximum search time')
    parser.add_argument('--game_type', type=str, default="manual", help='game type: auto|attacker|defender|manual')
    parser.add_argument('--broker', type=str, help='play via a game broker')
    args = parser.parse_args()

    # parse the game type
    if args.game_type == "attacker":
        game_type = GameType.AttackerVsComp
    elif args.game_type == "defender":
        game_type = GameType.CompVsDefender
    elif args.game_type == "manual":
        game_type = GameType.AttackerVsDefender
    else:
        game_type = GameType.CompVsComp

    # set up game options
    options = Options(game_type=game_type)

    # override class defaults via command line options
    if args.max_depth is not None:
        options.max_depth = args.max_depth
    if args.max_time is not None:
        options.max_time = args.max_time
    if args.broker is not None:
        options.broker = args.broker

    # create a new game
    game = Game(options=options)

    # the main game loop
    while True:
        print()
        print(game)
        winner = game.has_winner()
        if winner is not None:
            print(f"{winner.name} wins!")
            break
        if game.options.game_type == GameType.AttackerVsDefender:
            game.human_turn()
        elif game.options.game_type == GameType.AttackerVsComp and game.next_player == Player.Attacker:
            game.human_turn()
        elif game.options.game_type == GameType.CompVsDefender and game.next_player == Player.Defender:
            game.human_turn()
        else:
            player = game.next_player
            move = game.computer_turn()
            if move is not None:
                game.post_move_to_broker(move)
            else:
                print("Computer doesn't know what to do!!!")
                exit(1)


##############################################################################################################


if __name__ == '__main__':
    main()<|MERGE_RESOLUTION|>--- conflicted
+++ resolved
@@ -335,7 +335,6 @@
 
         """Check if the source unit exists and is of a valid player"""
         if src_unit is None or src_unit.player != self.next_player:
-<<<<<<< HEAD
             return False
 
         """Get the destination unit"""
@@ -349,17 +348,6 @@
         if row_diff != 0 and col_diff != 0:
             return False
 
-=======
-            return False
-
-        """Get the destination unit"""
-        dst_unit = self.get(coords.dst)
-
-        """Calculate the row and column differences between source and destination coordinates"""
-        row_diff = coords.dst.row - coords.src.row
-        col_diff = coords.dst.col - coords.src.col
-
->>>>>>> 3d8f86d9
         """Add movement restrictions based on player type and unit type"""
         if src_unit.player == Player.Attacker:
             if src_unit.type in [UnitType.Firewall, UnitType.Program, UnitType.AI]:
